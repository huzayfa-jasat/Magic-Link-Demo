--- conflicted
+++ resolved
@@ -224,15 +224,10 @@
       </Link>
 
       <div className={styles.detailsHeader}>
-<<<<<<< HEAD
-        <h1 className={styles.detailsTitle}>Details</h1>
-        {/* <button
-=======
         <h1 className={styles.detailsTitle}>
           {details.file_name || 'Details'}
         </h1>
         <button
->>>>>>> a2ef9cf5
           className={`${styles.button} ${styles.buttonPrimary}`}
           onClick={handleExport}
           disabled={!results.length}
