--- conflicted
+++ resolved
@@ -151,13 +151,6 @@
         throw new Error('No data found in the file');
       }
 
-<<<<<<< HEAD
-      if (parsedData.rows.length > 10000) {
-        throw new Error('Maximum of 10,000 rows allowed per batch. Please reduce the number of rows and try again.');
-      }
-
-=======
->>>>>>> 0b13cb63
       setFile(selectedFile);
       setFileData(parsedData);
       setError(null);
