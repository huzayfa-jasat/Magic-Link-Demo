// Dependencies
import { http } from "./http";

/*
------------------------
> EMAILS API CALLS <
------------------------
*/

/**
 * Verify a single email address
 * @param {string} email - The email address to verify
 * @returns {Promise} The verify request ID
 */
export const verifySingleEmail = async (email) => {
  return await http.post(
    "/emails/verify/single",
    { email },
    {
      withCredentials: true,
    }
  );
};

/**
 * Verify multiple email addresses in bulk
 * @param {string[]} emails - Array of email addresses to verify
 * @returns {Promise} The verify request ID
 */
export const verifyBulkEmails = async (emails) => {
  return await http.post(
    "/emails/verify/bulk",
    { emails },
    {
      withCredentials: true,
    }
  );
};

/**
 * Verify emails from an import
 * @param {string[]} emails - Array of email addresses to verify
 * @param {string} [requestId] - Optional request ID to associate with the import
 * @param {string} [fileName] - Optional file name
 * @returns {Promise} The verify request ID
 */
<<<<<<< HEAD
export const verifyImportEmails = async (emails, requestId = null) => {
  return await http.post(
    "/emails/verify/import",
    { emails, request_id: requestId },
=======
export const verifyImportEmails = async (
  emails,
  requestId = null,
  fileName = null
) => {
  return await http.post(
    "/emails/verify/import",
    { emails, request_id: requestId, file_name: fileName },
>>>>>>> a2ef9cf5
    {
      withCredentials: true,
    }
  );
};

/**
 * Get details for a specific verify request
 * @param {string} requestId - The ID of the verify request
 * @returns {Promise} The verify request details
 */
export const getVerifyRequestDetails = async (requestId) => {
  return await http.get(`/emails/request/${requestId}/dtl`, {
    withCredentials: true,
  });
};

/**
 * List all verify requests for the current user
 * @returns {Promise} List of verify requests
 */
export const listVerifyRequests = async () => {
  return await http.get("/emails/requests/list", {
    withCredentials: true,
  });
};

/**
 * Get paginated results for a specific verify request
 * @param {string} requestId - The ID of the verify request
 * @param {number} page - The page number (1-based)
 * @param {number} [perPage=50] - Number of results per page
 * @returns {Promise} Paginated verify request results
 */
export const getPaginatedVerifyRequestResults = async (
  requestId,
  page = 1,
  perPage = 50
) => {
  return await http.get(`/emails/requests/${requestId}/results`, {
    params: { page, per_page: perPage },
    withCredentials: true,
  });
};

/**
 * Get paginated email results for the current user
 * @param {number} page - The page number (1-based)
 * @param {number} [perPage=50] - Number of results per page
 * @returns {Promise} Paginated email results
 */
export const getPaginatedEmailResults = async (page, perPage = 50) => {
  return await http.get("/emails/emails/results", {
    params: { page, per_page: perPage },
    withCredentials: true,
  });
};

/**
 * Get paginated results for a specific verify request
 * @param {string} requestId - The ID of the verify request
 * @param {number} page - The page number (1-based)
 * @param {number} [perPage=50] - Number of results per page
 * @param {string} filter
 * @returns {Promise} Paginated verify request results
 */

export const exportBatchResultsCsv = async (
  requestId,
  page = 1,
  perPage = 50,
  filter
) => {
  return await http.get("/emails/export-batch-results", {
    query: { requestId, filter, page, perPage },
    withCredentials: true,
  });
};<|MERGE_RESOLUTION|>--- conflicted
+++ resolved
@@ -44,12 +44,6 @@
  * @param {string} [fileName] - Optional file name
  * @returns {Promise} The verify request ID
  */
-<<<<<<< HEAD
-export const verifyImportEmails = async (emails, requestId = null) => {
-  return await http.post(
-    "/emails/verify/import",
-    { emails, request_id: requestId },
-=======
 export const verifyImportEmails = async (
   emails,
   requestId = null,
@@ -58,7 +52,6 @@
   return await http.post(
     "/emails/verify/import",
     { emails, request_id: requestId, file_name: fileName },
->>>>>>> a2ef9cf5
     {
       withCredentials: true,
     }
