--- conflicted
+++ resolved
@@ -90,7 +90,6 @@
  */
 export const getPaginatedVerifyRequestResults = async (
   requestId,
-<<<<<<< HEAD
   page,
   perPage = 50,
   search = null
@@ -99,12 +98,6 @@
   if (search && search.trim()) {
     params.search = search.trim();
   }
-
-=======
-  page = 1,
-  perPage = 50
-) => {
->>>>>>> f8a40fa6
   return await http.get(`/emails/requests/${requestId}/results`, {
     params,
     withCredentials: true,
