--- conflicted
+++ resolved
@@ -21,7 +21,6 @@
     try {
         const { package_code } = req.body;
 
-<<<<<<< HEAD
         if (!packageCode) {
             return res.status(HttpStatus.FAILED_STATUS).json({ 
                 error: 'Package code is required'
@@ -38,10 +37,6 @@
         const product = await query.select('credit_type').first();
 
         if (!product) {
-=======
-        // Validate package code
-        if (!package_code || !VALID_PACKAGES.has(package_code)) {
->>>>>>> 75b810b2
             return res.status(HttpStatus.FAILED_STATUS).json({ 
                 error: 'Invalid package code',
                 message: 'Package not found in database'
@@ -59,7 +54,6 @@
         }
 
         // Create checkout session
-<<<<<<< HEAD
         const { url: checkoutUrl, sessionId } = await createCheckoutSession(stripeCustomerId, packageCode);
 
         // Record the purchase attempt in the database
@@ -81,9 +75,6 @@
                 created_at: new Date()
             }).catch((error) => { err = error; });
         }
-=======
-        const checkoutUrl = await createCheckoutSession(stripeCustomerId, package_code);
->>>>>>> 75b810b2
 
         if (err) {
             console.error('Error recording purchase attempt:', err);
