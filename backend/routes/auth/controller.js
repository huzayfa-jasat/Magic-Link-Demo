// Dependencies
const authPass = require('../../auth_pass/native.js');
const HttpStatus = require('../../types/HttpStatus.js');

// Function Imports
const { db_getUserDetails, db_createUser, db_changePassword, db_createPasswordResetCode, db_validatePassResetCode } = require("./funs_db.js");
const { sendWelcomeEmail, sendPasswordResetEmail } = require('../../external_apis/resend.js');

/**
 * Handle login success
 */
function loginSuccess(_req, res, _next) {
    return res.sendStatus(HttpStatus.SUCCESS_STATUS);
}

/**
 * Handle login failure
 */
function loginFailure(err, _req, res, _next) {
    if (err.status !== 401) return res.sendStatus(HttpStatus.MISC_ERROR_STATUS);
    else return res.sendStatus(HttpStatus.UNAUTHORIZED_STATUS);
}

/**
 * Get user status
 */
async function getUserStatus(req, res) {
    try {
        // Get user details
        const [ok, resp] = await db_getUserDetails(req.user.id);
        // Return results
        if (!ok) return res.sendStatus(HttpStatus.FAILED_STATUS);
        return res.status(HttpStatus.SUCCESS_STATUS).json(resp);

    } catch (err) {
        console.log("MTE = ", err);
        return res.status(HttpStatus.MISC_ERROR_STATUS).send(HttpStatus.MISC_ERROR_MSG);
    }
}

/**
 * Register new user
 */
async function registerUser(req, res) {
    try {
<<<<<<< HEAD
        // Validate early access code
        if (!req.body.code) {
            return res.status(HttpStatus.FAILED_STATUS).send("Early access code required");
        }

        const ok = await db_createUser(req.body.em, req.body.pw, req.body.code);
        if (ok) return res.sendStatus(HttpStatus.SUCCESS_STATUS);
=======
        const ok = await db_createUser(req.body.em, req.body.pw);
        if (ok) {
            await sendWelcomeEmail(req.body.em);
            return res.sendStatus(HttpStatus.SUCCESS_STATUS);
        }
>>>>>>> a9683394
        return res.status(HttpStatus.FAILED_STATUS).send("Failed to register");

    } catch (err) {
        return res.status(HttpStatus.MISC_ERROR_STATUS).send(HttpStatus.MISC_ERROR_MSG);
    }
}

/**
 * Change password
 */
async function changePassword(req, res) {
    try {
        await db_changePassword(req.user.id, req.body.p, function (resp) {
            if (resp.ok) return res.sendStatus(HttpStatus.SUCCESS_STATUS);
            else return res.status(HttpStatus.MISC_ERROR_STATUS).send(resp.msg ?? HttpStatus.MISC_ERROR_MSG);
        });

    } catch (err) {
        return res.status(HttpStatus.MISC_ERROR_STATUS).send(HttpStatus.MISC_ERROR_MSG);
    }
}

/**
 * Logout user
 */
function logoutUser(req, res, _next) {
    req.logout(function(err) {
        if (err) return res.sendStatus(HttpStatus.MISC_ERROR_STATUS);
        return res.sendStatus(HttpStatus.SUCCESS_STATUS);
    });
}

/**
 * Send password reset email
 */
async function requestPasswordReset(req, res) {
    try {
        const { email } = req.body;
        if (!email) {
            return res.status(HttpStatus.FAILED_STATUS).json({ error: 'Email is required' });
        }

        const [ok,result] = await db_createPasswordResetCode(email);
        if (!ok) {
            return res.status(HttpStatus.FAILED_STATUS).json({ error: 'User not found' });
        }
        const resetLink = `${process.env.FRONTEND_URL_PREFIX}/auth/reset-password?email=${encodeURIComponent(email)}&code=${result.code}`;
        await sendPasswordResetEmail(email, resetLink);

        return res.sendStatus(HttpStatus.SUCCESS_STATUS);
    } catch (err) {
        return res.status(HttpStatus.MISC_ERROR_STATUS).send(HttpStatus.MISC_ERROR_MSG);
    }
}

/**
 * Validate password reset code
 */
async function validatePasswordReset(req, res) {
    try {
        const { email, code, newPassword } = req.body;
        if (!email || !code || !newPassword) {
            return res.status(HttpStatus.FAILED_STATUS).send("Email, code, and new password are required");
        }
        // Validate code and update password
        const [ok, result] = await db_validatePassResetCode(email, code, newPassword);
        if (!ok) return res.status(HttpStatus.UNAUTHORIZED_STATUS).send("Invalid or expired password reset code");

        return res.sendStatus(HttpStatus.SUCCESS_STATUS);
    } catch (err) {
        return res.status(HttpStatus.MISC_ERROR_STATUS).send(HttpStatus.MISC_ERROR_MSG);
    }
}
// Export controllers
module.exports = {
    authPass,
    loginSuccess,
    loginFailure,
    getUserStatus,
    registerUser,
    changePassword,
    logoutUser,
    requestPasswordReset,
    validatePasswordReset
};<|MERGE_RESOLUTION|>--- conflicted
+++ resolved
@@ -43,7 +43,6 @@
  */
 async function registerUser(req, res) {
     try {
-<<<<<<< HEAD
         // Validate early access code
         if (!req.body.code) {
             return res.status(HttpStatus.FAILED_STATUS).send("Early access code required");
@@ -51,13 +50,6 @@
 
         const ok = await db_createUser(req.body.em, req.body.pw, req.body.code);
         if (ok) return res.sendStatus(HttpStatus.SUCCESS_STATUS);
-=======
-        const ok = await db_createUser(req.body.em, req.body.pw);
-        if (ok) {
-            await sendWelcomeEmail(req.body.em);
-            return res.sendStatus(HttpStatus.SUCCESS_STATUS);
-        }
->>>>>>> a9683394
         return res.status(HttpStatus.FAILED_STATUS).send("Failed to register");
 
     } catch (err) {
