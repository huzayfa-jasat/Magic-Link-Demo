--- conflicted
+++ resolved
@@ -20,17 +20,8 @@
 	.select(
 		'name AS name',
 		'email AS email',
-<<<<<<< HEAD
-		'name AS name',
 		'profile_image AS profileImage',
 	).limit(1).catch((err)=>{if (err) err_code = err.code});
-=======
-		'profile_picture AS profile_picture',
-	)
-	.limit(1)
-	.catch((err)=>{if (err) err_code = err.code});
-	
->>>>>>> f8a40fa6
 	if (err_code || db_resp.length <= 0) return [false, null];
 	return [true, db_resp[0]];
 }
@@ -57,19 +48,10 @@
 	return true;
 }
 
-<<<<<<< HEAD
-async function db_updateProfileLogo(user_id, new_profile_image) {
+async function db_updateProfilePicture(user_id, new_profile_picture) {
 	let err_code;
 	await knex('Users').where('id',user_id).update({
-		'profile_image': new_profile_image,
-=======
-async function db_updateProfilePicture(user_id, new_profile_picture) {
-	let err_code;
-	const encoded = encodeImage(new_profile_picture);
-	if (!encoded) return false;
-	await knex('Users').where('id',user_id).update({
-		'profile_picture': encoded,
->>>>>>> f8a40fa6
+		'profile_image': encodeImage(new_profile_picture),
 	}).catch((err)=>{if (err) err_code = err.code});
 	if (err_code) return false;
 	return true;
@@ -87,9 +69,5 @@
 	db_getProfileDetails,
 	db_updateProfileEmail,
 	db_updateProfileName,
-<<<<<<< HEAD
-	db_updateProfileLogo,
-=======
 	db_updateProfilePicture,
->>>>>>> f8a40fa6
 };