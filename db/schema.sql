SET NAMES utf8;
SET time_zone = '+00:00';
SET FOREIGN_KEY_checks = 0;
SET sql_mode = 'NO_AUTO_VALUE_ON_ZERO';
SET NAMES utf8mb3;

-- DB Schema

DROP TABLE IF EXISTS `Users`;
CREATE TABLE Users (
	`id` int AUTO_INCREMENT NOT NULL,
	`name` varchar(125) CHARACTER SET utf8mb3 COLLATE utf8mb3_general_ci
	`email` varchar(125) CHARACTER SET utf8mb3 COLLATE utf8mb3_general_ci NOT NULL,
<<<<<<< HEAD
	`name` varchar(255) CHARACTER SET utf8mb3 COLLATE utf8mb3_general_ci,
	`profile_image` LONGBLOB,
=======
	`profile_picture` varchar(255) CHARACTER SET utf8mb3 COLLATE utf8mb3_general_ci
>>>>>>> f8a40fa6
	`referral_code` varchar(10) CHARACTER SET utf8mb3 COLLATE utf8mb3_general_ci NOT NULL,
	`created_ts` TIMESTAMP NOT NULL DEFAULT CURRENT_TIMESTAMP,
	PRIMARY KEY (`id`),
	UNIQUE KEY (`email`),
	UNIQUE KEY (`referral_code`)
) ENGINE=InnoDB AUTO_INCREMENT=1 DEFAULT CHARSET=utf8mb3 COLLATE=utf8mb3_unicode_ci;

DROP TABLE IF EXISTS `Users_Auth`;
CREATE TABLE Users_Auth (
	`user_id` int NOT NULL,
	`hash` varchar(255) CHARACTER SET utf8mb3 COLLATE utf8mb3_general_ci NOT NULL,
	`salt` varchar(255) CHARACTER SET utf8mb3 COLLATE utf8mb3_general_ci NOT NULL,
	PRIMARY KEY (`user_id`),
	FOREIGN KEY (`user_id`) REFERENCES Users(`id`) ON DELETE CASCADE
) ENGINE=InnoDB AUTO_INCREMENT=1 DEFAULT CHARSET=utf8mb3 COLLATE=utf8mb3_unicode_ci;

-- Credits Tables

DROP TABLE IF EXISTS `Users_Credits`;
CREATE TABLE Users_Credits (
	`user_id` int NOT NULL,
	`credit_balance` int NOT NULL,
	`created_ts` TIMESTAMP NOT NULL DEFAULT CURRENT_TIMESTAMP,
	PRIMARY KEY (`user_id`),
	FOREIGN KEY (`user_id`) REFERENCES Users(`id`) ON DELETE CASCADE
) ENGINE=InnoDB AUTO_INCREMENT=1 DEFAULT CHARSET=utf8mb3 COLLATE=utf8mb3_unicode_ci;

DROP TABLE IF EXISTS `Users_Credits_History`;
CREATE TABLE Users_Credits_History (
	`user_id` int NOT NULL,
	`credits_change` int NOT NULL,
	`change_ts` TIMESTAMP NOT NULL DEFAULT CURRENT_TIMESTAMP,
	PRIMARY KEY (`user_id`, `change_ts`),
	FOREIGN KEY (`user_id`) REFERENCES Users(`id`) ON DELETE CASCADE
) ENGINE=InnoDB AUTO_INCREMENT=1 DEFAULT CHARSET=utf8mb3 COLLATE=utf8mb3_unicode_ci;

DROP TABLE IF EXISTS `Referrals`;
CREATE TABLE Referrals (
	`referrer_id` int NOT NULL,
	`referred_id` int NOT NULL,
	`credits_reward` int NOT NULL DEFAULT 5000,
	`created_ts` TIMESTAMP NOT NULL DEFAULT CURRENT_TIMESTAMP,
	PRIMARY KEY (`referred_id`),
	FOREIGN KEY (`referrer_id`) REFERENCES Users(`id`) ON DELETE CASCADE,
	FOREIGN KEY (`referred_id`) REFERENCES Users(`id`) ON DELETE CASCADE
) ENGINE=InnoDB AUTO_INCREMENT=1 DEFAULT CHARSET=utf8mb3 COLLATE=utf8mb3_unicode_ci;

-- Email Tables

DROP TABLE IF EXISTS `Contacts_Global`;
CREATE TABLE Contacts_Global (
	`global_id` int AUTO_INCREMENT NOT NULL,
	`email` varchar(125) CHARACTER SET utf8mb3 COLLATE utf8mb3_general_ci NOT NULL,
	`latest_result` enum('valid', 'invalid', 'catch-all', 'disposable', 'unknown', 'processing') NOT NULL DEFAULT 'processing',
	`last_mail_server` varchar(125) CHARACTER SET utf8mb3 COLLATE utf8mb3_general_ci NOT NULL DEFAULT 'other',
	`created_ts` TIMESTAMP NOT NULL DEFAULT CURRENT_TIMESTAMP,
	PRIMARY KEY (`global_id`),
	UNIQUE KEY (`email`)
) ENGINE=InnoDB AUTO_INCREMENT=1 DEFAULT CHARSET=utf8mb3 COLLATE=utf8mb3_unicode_ci;

DROP TABLE IF EXISTS `Contacts_Global_History`;
CREATE TABLE Contacts_Global_History (
	`global_id` int NOT NULL,
	`result` enum('valid', 'invalid', 'catch-all', 'disposable', 'unknown') NOT NULL DEFAULT 'unknown',
	`mail_server` varchar(125) CHARACTER SET utf8mb3 COLLATE utf8mb3_general_ci NOT NULL DEFAULT 'other',
	`change_ts` TIMESTAMP NOT NULL DEFAULT CURRENT_TIMESTAMP,
	PRIMARY KEY (`global_id`, `change_ts`),
	FOREIGN KEY (`global_id`) REFERENCES Contacts_Global(`global_id`) ON DELETE CASCADE
) ENGINE=InnoDB AUTO_INCREMENT=1 DEFAULT CHARSET=utf8mb3 COLLATE=utf8mb3_unicode_ci;

-- more ?

-- Request Tables

DROP TABLE IF EXISTS `Requests`;
CREATE TABLE Requests (
	`request_id` int AUTO_INCREMENT NOT NULL,
	`user_id` int NOT NULL,
	`request_type` enum('single', 'bulk') CHARACTER SET utf8mb3 COLLATE utf8mb3_general_ci NOT NULL,
	`request_status` enum('pending', 'completed', 'failed') CHARACTER SET utf8mb3 COLLATE utf8mb3_general_ci NOT NULL,
	`start_ts` TIMESTAMP NOT NULL DEFAULT CURRENT_TIMESTAMP,
	`end_ts` TIMESTAMP NULL DEFAULT NULL,
	`num_contacts` int NOT NULL,
	`num_processed` int NOT NULL,
	`file_name` varchar(125) CHARACTER SET utf8mb3 COLLATE utf8mb3_general_ci NOT NULL,
	PRIMARY KEY (`request_id`),
	FOREIGN KEY (`user_id`) REFERENCES Users(`id`) ON DELETE CASCADE
) ENGINE=InnoDB AUTO_INCREMENT=1 DEFAULT CHARSET=utf8mb3 COLLATE=utf8mb3_unicode_ci;

DROP TABLE IF EXISTS `Requests_Contacts`;
CREATE TABLE Requests_Contacts (
	`request_id` int NOT NULL,
	`global_id` int NOT NULL,
	`processed_ts` TIMESTAMP NOT NULL DEFAULT CURRENT_TIMESTAMP,
	PRIMARY KEY (`request_id`, `global_id`),
	FOREIGN KEY (`request_id`) REFERENCES Requests(`request_id`) ON DELETE CASCADE,
	FOREIGN KEY (`global_id`) REFERENCES Contacts_Global(`global_id`) ON DELETE CASCADE
) ENGINE=InnoDB AUTO_INCREMENT=1 DEFAULT CHARSET=utf8mb3 COLLATE=utf8mb3_unicode_ci;

DROP TABLE IF EXISTS `Users_Credit_Balance`;
CREATE TABLE Users_Credit_Balance (
	`user_id` int NOT NULL,
	`current_balance` int NOT NULL,
	PRIMARY KEY (`user_id`),
	FOREIGN KEY (`user_id`) REFERENCES Users(`id`) ON DELETE CASCADE
) ENGINE=InnoDB DEFAULT CHARSET=utf8mb3 COLLATE=utf8mb3_unicode_ci;

DROP TABLE IF EXISTS `Users_Credit_Balance_History`;
CREATE TABLE Users_Credit_Balance_History (
	`user_id` int NOT NULL,
	`credits_used` int NOT NULL,
	`usage_ts` TIMESTAMP NOT NULL DEFAULT CURRENT_TIMESTAMP,
	PRIMARY KEY (`user_id`, `usage_ts`),
	FOREIGN KEY (`user_id`) REFERENCES Users(`id`) ON DELETE CASCADE
) ENGINE=InnoDB DEFAULT CHARSET=utf8mb3 COLLATE=utf8mb3_unicode_ci;<|MERGE_RESOLUTION|>--- conflicted
+++ resolved
@@ -11,12 +11,7 @@
 	`id` int AUTO_INCREMENT NOT NULL,
 	`name` varchar(125) CHARACTER SET utf8mb3 COLLATE utf8mb3_general_ci
 	`email` varchar(125) CHARACTER SET utf8mb3 COLLATE utf8mb3_general_ci NOT NULL,
-<<<<<<< HEAD
-	`name` varchar(255) CHARACTER SET utf8mb3 COLLATE utf8mb3_general_ci,
 	`profile_image` LONGBLOB,
-=======
-	`profile_picture` varchar(255) CHARACTER SET utf8mb3 COLLATE utf8mb3_general_ci
->>>>>>> f8a40fa6
 	`referral_code` varchar(10) CHARACTER SET utf8mb3 COLLATE utf8mb3_general_ci NOT NULL,
 	`created_ts` TIMESTAMP NOT NULL DEFAULT CURRENT_TIMESTAMP,
 	PRIMARY KEY (`id`),
